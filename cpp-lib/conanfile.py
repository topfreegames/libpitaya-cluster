--- conflicted
+++ resolved
@@ -25,13 +25,7 @@
         'zlib/1.2.11',
         'openssl/1.1.1m',
         'boost/1.78.0',
-<<<<<<< HEAD
-        'protobuf/3.15.5',
-=======
         'protobuf/3.19.2',
-        'cpprestsdk/2.10.18',
-        'grpc/1.44.0',
->>>>>>> 969b18ea
     )
     build_requires = (
         'gtest/1.8.1'
