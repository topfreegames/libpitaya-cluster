--- conflicted
+++ resolved
@@ -9,12 +9,10 @@
   # by adding properties to the targets.
   set(CMAKE_CXX_FLAGS "-fPIC")
   set(CMAKE_C_FLAGS "-fPIC")
-<<<<<<< HEAD
   set(CMAKE_PREFIX_PATH "${CMAKE_SOURCE_DIR}/cpprestsdk_install/linux")
-=======
->>>>>>> 969b18ea
 elseif(APPLE)
   set(CMAKE_FIND_LIBRARY_SUFFIXES ".a" ".lib" ".dylib" ".so" ".dll")
+  set(CMAKE_PREFIX_PATH "${CMAKE_SOURCE_DIR}/cpprestsdk_install/mac")
 else()
   set(CMAKE_FIND_LIBRARY_SUFFIXES ".a" ".lib" ".dylib" ".so" ".dll")
 endif()
@@ -37,14 +35,11 @@
 if(UNIX AND NOT APPLE)
     set(gRPC_ZLIB_PROVIDER "package")
 endif()
-
+add_subdirectory(deps/grpc EXCLUDE_FROM_ALL)
 add_subdirectory(deps/etcd-cpp-api EXCLUDE_FROM_ALL)
 
 set(NATS_BUILD_STREAMING OFF CACHE BOOL "")
-<<<<<<< HEAD
-=======
-set(NATS_BUILD_TLS_USE_OPENSSL_1_1_API ON CACHE BOOL "" FORCE)
->>>>>>> 969b18ea
+#set(NATS_BUILD_TLS_USE_OPENSSL_1_1_API ON CACHE BOOL "" FORCE)
 add_subdirectory(deps/nats.c-3.3.0 EXCLUDE_FROM_ALL)
 
 option(BUILD_MACOSX_BUNDLE "Should build a bundle for Macosx" OFF)
@@ -148,11 +143,8 @@
     nats_static
     etcd-cpp-api
     Boost::boost
-    CONAN_PKG::cpprestsdk
-    CONAN_PKG::protobuf
-    CONAN_PKG::grpc
   PRIVATE
-    CONAN_PKG::protobuf)
+    libprotobuf)
 
 include(CTest)
 if(BUILD_TESTING AND NOT BUILD_MACOSX_BUNDLE)
